// This Source Code Form is subject to the terms of the Mozilla Public
// License, v2.0. If a copy of the MPL was not distributed with this
// file, You can obtain one at http://mozilla.org/MPL/2.0/
import {
<<<<<<< HEAD
  IButtonStyles,
  IContextualMenuStyles,
  IContextualMenuItemStyles,
  IIconStyles,
=======
  getColorFromRGBA,
  hsl2rgb,
  IColorPickerStyles,
  IComboBoxStyles,
  IContextualMenuItemStyles,
  IContextualMenuStyles,
>>>>>>> f7ec8c55
  ILayerStyles,
  IModalStyles,
<<<<<<< HEAD
  IComboBoxStyles,
  ITheme,
  ITooltipStyles,
  ITooltipStyleProps,
  IColorPickerStyles,
  IToggleStyles,
  ISpinnerStyles,
=======
  IOverlayStyles,
>>>>>>> f7ec8c55
  IPalette,
  ISpinnerStyles,
  IToggleStyles,
  ITooltipStyleProps,
  ITooltipStyles,
} from "@fluentui/react";
import { createTheme } from "@fluentui/theme";

import { colors, fonts } from "@foxglove/studio-base/util/sharedStyleConstants";

const THEME_HUE = 247;

const iconStyles = (theme: ITheme) => ({
  fontSize: theme.fonts.large.fontSize,
  lineHeight: theme.fonts.large.fontSize,
  height: theme.fonts.large.fontSize,

  svg: {
    fill: "currentColor",
    height: "1em",
    width: "1em",
  },
});

// https://aka.ms/themedesigner
export default createTheme({
  defaultFontStyle: {
    fontFamily: fonts.SANS_SERIF,
    fontFeatureSettings: fonts.SANS_SERIF_FEATURE_SETTINGS,
  },
  fonts: {
    tiny: { fontSize: "9px", fontWeight: 400 },
    xSmall: { fontSize: "9px", fontWeight: 400 }, // do not use
    small: { fontSize: "11px", fontWeight: 400 },
    smallPlus: { fontSize: "11px", fontWeight: 400 }, // do not use
    medium: { fontSize: "13px", fontWeight: 400 },
    mediumPlus: { fontSize: "13px", fontWeight: 400 }, // do not use
    large: { fontSize: "16px", fontWeight: 400 },
    xLarge: { fontSize: "20px", fontWeight: 600 },
    xLargePlus: { fontSize: "20px", fontWeight: 600 }, // deprecated
    xxLarge: { fontSize: "24px", fontWeight: 600 },
    xxLargePlus: { fontSize: "24px", fontWeight: 600 }, // deprecated
    superLarge: { fontSize: "28px", fontWeight: 600 },
    mega: { fontSize: "68px", fontWeight: 600 },
  },
  semanticColors: {
    menuBackground: "#242429",
    menuItemBackgroundHovered: "#2e2e39",
    errorBackground: colors.RED1,
    warningBackground: colors.YELLOW1,
  },
  components: {
    ColorPicker: {
      styles: {
        root: { maxWidth: 250 },
        colorRectangle: { minWidth: 100, minHeight: 100 },
        table: {
          // We need to remove table styles from global.scss, but for now, changing them
          // to e.g. "#root td" messes with the styling in various places because the
          // selector becomes more specific. So for now, just disable them directly here.
          "tr, th, td, tr:hover th, tr:hover td": {
            border: "none",
            background: "none",
            cursor: "unset",
          },
        },
      } as IColorPickerStyles,
    },
    ContextualMenu: {
      styles: {
        subComponentStyles: {
          menuItem: {
            // Improve menu item icon/text alignment - this may not be necessary if we choose a
            // different font in the future.
            icon: {
              marginTop: -4,
            },
          } as Partial<IContextualMenuItemStyles>,
        },
      } as IContextualMenuStyles,
    },
    Overlay: {
      styles: {
        root: {
          "-webkit-app-region": "drag",
        },
      } as Partial<IOverlayStyles>,
    },
    Modal: {
      styles: {
        main: {
          "-webkit-app-region": "no-drag",
          minHeight: "unset",
        },
      } as Partial<IModalStyles>,
    },
    ComboBox: {
      // Style hacks that can be removed when we eventually clean up our global styles from global.scss
      // which currently has margin: $control-margin;
      styles: {
        input: {
          margin: 0,
        },
        root: {
          ".ms-ComboBox-CaretDown-button": {
            margin: 0,
          },
        },
      } as Partial<IComboBoxStyles>,
    },
    Tooltip: {
      styles: ({ theme }: ITooltipStyleProps): Partial<ITooltipStyles> => ({
        root: {
          padding: 6,
          background: theme.palette.neutralDark,
        },
        content: {
          background: theme.palette.neutralDark,
          color: theme.palette.neutralLight,
        },
      }),
    },
    // Prevent Layer from overriding root styles - similar to `applyTo="none"` on ThemeProvider.
    // https://github.com/microsoft/fluentui/issues/17701
    Layer: {
      styles: {
        root: {
          fontFamily: "",
          WebkitFontSmoothing: "",
          fontSize: "",
          fontWeight: "",
          color: "",
        },
        content: {
          fontFamily: "",
          WebkitFontSmoothing: "",
          fontSize: "",
          fontWeight: "",
          color: "",
        },
      } as ILayerStyles,
    },
    Toggle: {
      styles: {
        container: {
          alignItems: "baseline",
        },
      } as IToggleStyles,
    },
    Spinner: {
      styles: {
        circle: {
          animationTimingFunction: "linear",
          borderWidth: 2,
        },
      } as Partial<ISpinnerStyles>,
    },
    Icon: {
      styles: ({ theme }): Partial<IIconStyles> => ({ root: iconStyles(theme) }),
    },
    IconButton: {
      styles: ({ theme }): Partial<IButtonStyles> => ({ icon: iconStyles(theme) }),
    },
    ActionButton: {
      styles: ({ theme }): Partial<IButtonStyles> => ({
        icon: {
          ...iconStyles(theme),
          "> span": { verticalAlign: "baseline" },
        },
      }),
    },
    CommandBarButton: {
      styles: ({ theme }): Partial<IButtonStyles> => ({ icon: iconStyles(theme) }),
    },
    DefaultButton: {
      styles: ({ theme }): Partial<IButtonStyles> => ({
        icon: iconStyles(theme),
        menuIcon: iconStyles(theme),
      }),
    },
    PrimaryButton: {
      styles: ({ theme }): Partial<IButtonStyles> => ({
        icon: iconStyles(theme),
        menuIcon: iconStyles(theme),
      }),
    },
    SplitButton: {
      styles: ({ theme }): Partial<IButtonStyles> => ({ icon: iconStyles(theme) }),
    },
  },
  isInverted: true,
  palette: {
    ...themeColors(),
    ...neutralColors(),
    black: "#fdfdfd",
    white: "#121217",
    blackTranslucent40: "#fdfdfd66",
    whiteTranslucent40: "#12121766",
  },
});

function themeColors(): Partial<IPalette> {
  const keys: (keyof IPalette)[] = [
    "themeDarker",
    "themeDark",
    "themeDarkAlt",
    "themePrimary",
    "themeSecondary",
    "themeTertiary",
    "themeLight",
    "themeLighter",
    "themeLighterAlt",
  ];
  keys.reverse(); // reverse because our theme is inverted

  const result: Partial<IPalette> = Object.fromEntries(
    keys.map((key, i) => {
      const ratio = i / (keys.length - 1);
      return [
        key,
        "#" +
          getColorFromRGBA(hsl2rgb(THEME_HUE, Math.min(20 + ratio * 75, 75), 40 + ratio * 57)).hex,
      ];
    }),
  );
  return result;
}

function neutralColors(): Partial<IPalette> {
  const keys: (keyof IPalette)[] = [
    "neutralDark",
    "neutralPrimary",
    "neutralPrimaryAlt",
    "neutralSecondary",
    "neutralSecondaryAlt",
    "neutralTertiary",
    "neutralTertiaryAlt",
    "neutralQuaternary",
    "neutralQuaternaryAlt",
    "neutralLight",
    "neutralLighter",
    "neutralLighterAlt",
  ];
  keys.reverse(); // reverse because our theme is inverted

  const result: Partial<IPalette> = Object.fromEntries(
    keys.map((key, i) => {
      const ratio = i / (keys.length - 1);
      return [key, "#" + getColorFromRGBA(hsl2rgb(THEME_HUE, 5, 16 + ratio * 80)).hex];
    }),
  );
  return result;
}<|MERGE_RESOLUTION|>--- conflicted
+++ resolved
@@ -2,37 +2,23 @@
 // License, v2.0. If a copy of the MPL was not distributed with this
 // file, You can obtain one at http://mozilla.org/MPL/2.0/
 import {
-<<<<<<< HEAD
   IButtonStyles,
-  IContextualMenuStyles,
-  IContextualMenuItemStyles,
-  IIconStyles,
-=======
-  getColorFromRGBA,
-  hsl2rgb,
   IColorPickerStyles,
   IComboBoxStyles,
   IContextualMenuItemStyles,
   IContextualMenuStyles,
->>>>>>> f7ec8c55
+  IIconStyles,
   ILayerStyles,
   IModalStyles,
-<<<<<<< HEAD
-  IComboBoxStyles,
-  ITheme,
-  ITooltipStyles,
-  ITooltipStyleProps,
-  IColorPickerStyles,
-  IToggleStyles,
-  ISpinnerStyles,
-=======
   IOverlayStyles,
->>>>>>> f7ec8c55
   IPalette,
   ISpinnerStyles,
+  ITheme,
   IToggleStyles,
   ITooltipStyleProps,
   ITooltipStyles,
+  getColorFromRGBA,
+  hsl2rgb,
 } from "@fluentui/react";
 import { createTheme } from "@fluentui/theme";
 
