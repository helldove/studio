--- conflicted
+++ resolved
@@ -46,19 +46,6 @@
 import showOpenFilePicker from "./showOpenFilePicker";
 import { debugBorder } from "./styles";
 
-<<<<<<< HEAD
-const useStyles = makeStyles((theme) => ({
-  signInPrompt: {
-    fontSize: theme.fonts.medium.fontSize,
-    padding: theme.spacing.s1,
-    backgroundColor: theme.palette.themeLighterAlt,
-    position: "sticky",
-    bottom: 0,
-  },
-}));
-
-=======
->>>>>>> f7ec8c55
 export default function LayoutBrowser({
   currentDateForStorybook,
 }: React.PropsWithChildren<{
